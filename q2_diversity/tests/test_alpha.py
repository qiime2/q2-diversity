# ----------------------------------------------------------------------------
# Copyright (c) 2016-2017, QIIME 2 development team.
#
# Distributed under the terms of the Modified BSD License.
#
# The full license is in the file LICENSE, distributed with this software.
# ----------------------------------------------------------------------------

import os
import tempfile
import unittest

import io
import biom
import skbio
import qiime2
import numpy as np
import pandas as pd
import pandas.util.testing as pdt

from q2_diversity import (alpha, alpha_phylogenetic, alpha_correlation,
                          alpha_group_significance)


class AlphaTests(unittest.TestCase):

    def test_alpha(self):
        t = biom.Table(np.array([[0, 1, 3], [1, 1, 2]]),
                       ['O1', 'O2'],
                       ['S1', 'S2', 'S3'])
        actual = alpha(table=t, metric='observed_otus')
        # expected computed by hand
        expected = pd.Series({'S1': 1, 'S2': 2, 'S3': 2},
                             name='observed_otus')
        pdt.assert_series_equal(actual, expected)

    def test_alpha_phylo_metric(self):
        t = biom.Table(np.array([[0, 1, 3], [1, 1, 2]]),
                       ['O1', 'O2'],
                       ['S1', 'S2', 'S3'])
        with self.assertRaises(ValueError):
            alpha(table=t, metric='faith_pd')

    def test_alpha_unknown_metric(self):
        t = biom.Table(np.array([[0, 1, 3], [1, 1, 2]]),
                       ['O1', 'O2'],
                       ['S1', 'S2', 'S3'])
        with self.assertRaises(ValueError):
            alpha(table=t, metric='not-a-metric')

    def test_alpha_empty_table(self):
        t = biom.Table(np.array([]), [], [])

        with self.assertRaisesRegex(ValueError, "empty"):
            alpha(table=t, metric='observed_otus')

    def test_alpha_phylogenetic(self):
        t = biom.Table(np.array([[0, 1, 3], [1, 1, 2]]),
                       ['O1', 'O2'],
                       ['S1', 'S2', 'S3'])
        tree = skbio.TreeNode.read(io.StringIO(
            '((O1:0.25, O2:0.50):0.25, O3:0.75)root;'))
        actual = alpha_phylogenetic(table=t, phylogeny=tree, metric='faith_pd')
        # expected computed with skbio.diversity.alpha_diversity
        expected = pd.Series({'S1': 0.75, 'S2': 1.0, 'S3': 1.0},
                             name='faith_pd')
        pdt.assert_series_equal(actual, expected)

    def test_alpha_phylogenetic_non_phylo_metric(self):
        t = biom.Table(np.array([[0, 1, 3], [1, 1, 2]]),
                       ['O1', 'O2'],
                       ['S1', 'S2', 'S3'])
        tree = skbio.TreeNode.read(io.StringIO(
            '((O1:0.25, O2:0.50):0.25, O3:0.75)root;'))
        with self.assertRaises(ValueError):
            alpha_phylogenetic(table=t, phylogeny=tree,
                               metric='observed_otus')

    def test_alpha_phylogenetic_unknown_metric(self):
        t = biom.Table(np.array([[0, 1, 3], [1, 1, 2]]),
                       ['O1', 'O2'],
                       ['S1', 'S2', 'S3'])
        tree = skbio.TreeNode.read(io.StringIO(
            '((O1:0.25, O2:0.50):0.25, O3:0.75)root;'))
        with self.assertRaises(ValueError):
            alpha_phylogenetic(table=t, phylogeny=tree, metric='not-a-metric')

    def test_alpha_phylogenetic_skbio_error_rewriting(self):
        t = biom.Table(np.array([[0, 1, 3], [1, 1, 2]]),
                       ['O1', 'O2'],
                       ['S1', 'S2', 'S3'])
        tree = skbio.TreeNode.read(io.StringIO(
            '((O1:0.25):0.25, O3:0.75)root;'))
        # Verify through regex that there is a ``feature_ids`` substring
        # followed by a ``phylogeny``
        with self.assertRaisesRegex(skbio.tree.MissingNodeError,
                                    'feature_ids.*phylogeny'):
            alpha_phylogenetic(table=t, phylogeny=tree, metric='faith_pd')

    def test_alpha_phylogenetic_empty_table(self):
        t = biom.Table(np.array([]), [], [])
        tree = skbio.TreeNode.read(io.StringIO(
            '((O1:0.25):0.25, O3:0.75)root;'))

        with self.assertRaisesRegex(ValueError, "empty"):
            alpha_phylogenetic(table=t, phylogeny=tree, metric='faith_pd')


class AlphaCorrelationTests(unittest.TestCase):

    def test_spearman(self):
        alpha_div = pd.Series([2.0, 4.0, 6.0], name='alpha-div',
                              index=['sample1', 'sample2', 'sample3'])
        md = qiime2.Metadata(
            pd.DataFrame({'value': ['1.0', '2.0', '3.0']},
                         index=['sample1', 'sample2', 'sample3']))
        with tempfile.TemporaryDirectory() as output_dir:
            alpha_correlation(output_dir, alpha_div, md)
            index_fp = os.path.join(output_dir, 'index.html')
            self.assertTrue(os.path.exists(index_fp))
            jsonp_fp = os.path.join(output_dir, 'category-value.jsonp')
            self.assertTrue(os.path.exists(jsonp_fp))

            self.assertTrue('Spearman' in open(jsonp_fp).read())
            self.assertTrue('"sampleSize": 3' in open(jsonp_fp).read())
            self.assertTrue('"data":' in open(jsonp_fp).read())
            self.assertFalse('filtered' in open(jsonp_fp).read())

    def test_pearson(self):
        alpha_div = pd.Series([2.0, 4.0, 6.0], name='alpha-div',
                              index=['sample1', 'sample2', 'sample3'])
        md = qiime2.Metadata(
            pd.DataFrame({'value': ['1.0', '2.0', '3.0']},
                         index=['sample1', 'sample2', 'sample3']))
        with tempfile.TemporaryDirectory() as output_dir:
            alpha_correlation(output_dir, alpha_div, md, method='pearson')
            index_fp = os.path.join(output_dir, 'index.html')
            self.assertTrue(os.path.exists(index_fp))
            jsonp_fp = os.path.join(output_dir, 'category-value.jsonp')
            self.assertTrue(os.path.exists(jsonp_fp))

            self.assertTrue('Pearson' in open(jsonp_fp).read())
            self.assertTrue('"sampleSize": 3' in open(jsonp_fp).read())
            self.assertTrue('"data":' in open(jsonp_fp).read())
            self.assertFalse('filtered' in open(jsonp_fp).read())

    def test_bad_method(self):
        alpha_div = pd.Series([2.0, 4.0, 6.0], name='alpha-div',
                              index=['sample1', 'sample2', 'sample3'])
        md = qiime2.MetadataCategory(
            pd.Series(['1.0', '2.0', '3.0'], name='value',
                      index=['sample1', 'sample2', 'sample3']))
        with tempfile.TemporaryDirectory() as output_dir:
            with self.assertRaises(ValueError):
                alpha_correlation(output_dir, alpha_div, md, method='bad!')

    def test_bad_metadata(self):
        alpha_div = pd.Series([2.0, 4.0, 6.0], name='alpha-div',
                              index=['sample1', 'sample2', 'sample3'])
        md = qiime2.Metadata(
            pd.DataFrame({'value': ['a', 'b', 'c']},
                         index=['sample1', 'sample2', 'sample3']))
        with tempfile.TemporaryDirectory() as output_dir:
            with self.assertRaises(ValueError):
                alpha_correlation(output_dir, alpha_div, md)

    def test_nan_metadata(self):
        alpha_div = pd.Series([2.0, 4.0, 6.0], name='alpha-div',
                              index=['sample1', 'sample2', 'sample3'])
        md = qiime2.Metadata(
            pd.DataFrame({'value': ['1.0', '2.0', '']},
                         index=['sample1', 'sample2', 'sample3']))
        with tempfile.TemporaryDirectory() as output_dir:
            alpha_correlation(output_dir, alpha_div, md)
            index_fp = os.path.join(output_dir, 'index.html')
            self.assertTrue(os.path.exists(index_fp))
            jsonp_fp = os.path.join(output_dir, 'category-value.jsonp')
            self.assertTrue(os.path.exists(jsonp_fp))

            self.assertTrue('"filtered": 2' in open(jsonp_fp).read())
            self.assertTrue('"initial": 3' in open(jsonp_fp).read())

    def test_extra_metadata(self):
        alpha_div = pd.Series([2.0, 4.0, 6.0], name='alpha-div',
                              index=['sample1', 'sample2', 'sample3'])
        md = qiime2.Metadata(
            pd.DataFrame({'value': ['1.0', '2.0', '3.0', '4.0']},
                         index=['sample1', 'sample2', 'sample3', 'sample4']))
        with tempfile.TemporaryDirectory() as output_dir:
            alpha_correlation(output_dir, alpha_div, md)
            index_fp = os.path.join(output_dir, 'index.html')
            self.assertTrue(os.path.exists(index_fp))
            jsonp_fp = os.path.join(output_dir, 'category-value.jsonp')
            self.assertTrue(os.path.exists(jsonp_fp))

            self.assertTrue('"sampleSize": 3' in open(jsonp_fp).read())

    def test_extra_alpha_div(self):
        alpha_div = pd.Series([2.0, 4.0, 6.0, 8.0], name='alpha-div',
                              index=['sample1', 'sample2', 'sample3',
                                     'sample4'])
        md = qiime2.Metadata(
            pd.DataFrame({'value': ['1.0', '2.0', '3.0']},
                         index=['sample1', 'sample2', 'sample3']))
        with tempfile.TemporaryDirectory() as output_dir:
            alpha_correlation(output_dir, alpha_div, md)
            index_fp = os.path.join(output_dir, 'index.html')
            self.assertTrue(os.path.exists(index_fp))
            jsonp_fp = os.path.join(output_dir, 'category-value.jsonp')
            self.assertTrue(os.path.exists(jsonp_fp))

            self.assertTrue('"sampleSize": 3' in open(jsonp_fp).read())

<<<<<<< HEAD

class AlphaGroupSignificanceTests(unittest.TestCase):

    def test_alpha_group_significance(self):
        alpha_div = pd.Series([2.0, 4.0, 6.0], name='alpha-div',
                              index=['sample1', 'sample2', 'sample3'])
        md = qiime2.Metadata(
            pd.DataFrame({'a or b': ['a', 'b', 'b']},
                         index=['sample1', 'sample2', 'sample3']))

        with tempfile.TemporaryDirectory() as output_dir:
            alpha_group_significance(output_dir, alpha_div, md)
            index_fp = os.path.join(output_dir, 'index.html')
            self.assertTrue(os.path.exists(index_fp))
            self.assertTrue(os.path.exists(
                            os.path.join(output_dir,
                                         'category-a%20or%20b.jsonp')))
            self.assertTrue('Kruskal-Wallis (all groups)'
                            in open(index_fp).read())
            self.assertTrue('Kruskal-Wallis (pairwise)'
                            in open(index_fp).read())

    def test_alpha_group_significance_some_numeric(self):
        alpha_div = pd.Series([2.0, 4.0, 6.0], name='alpha-div',
                              index=['sample1', 'sample2', 'sample3'])
        md = qiime2.Metadata(
            pd.DataFrame({'a or b': ['a', 'b', 'b'],
                          'bad': ['1.0', '2.0', '3.0']},
                         index=['sample1', 'sample2', 'sample3']))

        with tempfile.TemporaryDirectory() as output_dir:
            alpha_group_significance(output_dir, alpha_div, md)
            index_fp = os.path.join(output_dir, 'index.html')
            self.assertTrue(os.path.exists(index_fp))
            self.assertTrue(os.path.exists(
                            os.path.join(output_dir,
                                         'category-a%20or%20b.jsonp')))
            self.assertFalse(os.path.exists(
                             os.path.join(output_dir,
                                          'bad-value.jsonp')))
            self.assertTrue('not categorical:' in open(index_fp).read())
            self.assertTrue('<strong>bad' in open(index_fp).read())

    def test_alpha_group_significance_one_group_all_unique_values(self):
        alpha_div = pd.Series([2.0, 4.0, 6.0], name='alpha-div',
                              index=['sample1', 'sample2', 'sample3'])
        md = qiime2.Metadata(
            pd.DataFrame({'a or b': ['a', 'b', 'b'],
                          'bad': ['x', 'y', 'z']},
                         index=['sample1', 'sample2', 'sample3']))

        with tempfile.TemporaryDirectory() as output_dir:
            alpha_group_significance(output_dir, alpha_div, md)
            index_fp = os.path.join(output_dir, 'index.html')
            self.assertTrue(os.path.exists(index_fp))
            self.assertTrue(os.path.exists(
                            os.path.join(output_dir,
                                         'category-a%20or%20b.jsonp')))
            self.assertFalse(os.path.exists(
                             os.path.join(output_dir,
                                          'category-bad.jsonp')))
            self.assertTrue('number of samples' in open(index_fp).read())
            self.assertTrue('<strong>bad' in open(index_fp).read())

    def test_alpha_group_significance_one_group_single_value(self):
        alpha_div = pd.Series([2.0, 4.0, 6.0], name='alpha-div',
                              index=['sample1', 'sample2', 'sample3'])
        md = qiime2.Metadata(
            pd.DataFrame({'a or b': ['a', 'b', 'b'],
                          'bad': ['x', 'x', 'x']},
                         index=['sample1', 'sample2', 'sample3']))

        with tempfile.TemporaryDirectory() as output_dir:
            alpha_group_significance(output_dir, alpha_div, md)
            index_fp = os.path.join(output_dir, 'index.html')
            self.assertTrue(os.path.exists(index_fp))
            self.assertTrue(os.path.exists(
                            os.path.join(output_dir,
                                         'category-a%20or%20b.jsonp')))
            self.assertFalse(os.path.exists(
                             os.path.join(output_dir,
                                          'category-bad.jsonp')))
            self.assertTrue('only a single' in open(index_fp).read())
            self.assertTrue('<strong>bad' in open(index_fp).read())

    def test_alpha_group_significance_KW_value_error(self):
        alpha_div = pd.Series([2.0, 2.0, 3.0, 2.0], name='alpha-div',
                              index=['sample1', 'sample2', 'sample3',
                                     'sample4'])
        md = qiime2.Metadata(
            pd.DataFrame({'x': ['a', 'b', 'b', 'c']},
                         index=['sample1', 'sample2', 'sample3', 'sample4']))

        with tempfile.TemporaryDirectory() as output_dir:
            alpha_group_significance(output_dir, alpha_div, md)
            index_fp = os.path.join(output_dir, 'index.html')
            self.assertTrue(os.path.exists(index_fp))
            self.assertTrue(os.path.exists(
                            os.path.join(output_dir,
                                         'category-x.jsonp')))
            self.assertTrue('pairwise group comparisons have been omitted'
                            in open(index_fp).read())
            self.assertTrue('x:c (n=1) vs x:a (n=1)' in open(index_fp).read())

    def test_alpha_group_significance_numeric_only(self):
        alpha_div = pd.Series([2.0, 4.0, 6.0], name='alpha-div',
                              index=['sample1', 'sample2', 'sample3'])
        md = qiime2.Metadata(
            pd.DataFrame({'value': ['1.0', '2.0', '3.0']},
                         index=['sample1', 'sample2', 'sample3']))

        with tempfile.TemporaryDirectory() as output_dir:
            with self.assertRaisesRegex(ValueError, 'Only numeric'):
                alpha_group_significance(output_dir, alpha_div, md)
=======
    def test_metadata_indexing_alpha_correlation(self):
        # The idea behind this test is to use integer indices to confirm
        # that the metadata category mapping is joining on labels, not on
        # indices. If it was joining on the index, the metadata would map in
        # the opposite direction (e.g. "data":[[100,10],[200,20],[300,30]]).
        alpha_div = pd.Series([10, 20, 30], name='alpha-div', index=[3, 2, 1])
        md = qiime2.Metadata(pd.DataFrame({'value': [100, 200, 300]},
                             index=[1, 2, 3]))
        with tempfile.TemporaryDirectory() as output_dir:
            alpha_correlation(output_dir, alpha_div, md)
            jsonp_fp = os.path.join(output_dir, 'category-value.jsonp')
            self.assertTrue(os.path.exists(jsonp_fp))
            jsonp = open(jsonp_fp).read()
            self.assertTrue('"index":[3,2,1]' in jsonp)
            self.assertTrue('"data":[[300,10],[200,20],[100,30]]' in jsonp)

    def test_metadata_indexing_alpha_group_significance(self):
        # The idea behind this test is to use integer indices to confirm
        # that the metadata category mapping is joining on labels, not on
        # indices. If it was joining on the index, the metadata would map in
        # the opposite direction (e.g. "data":[[30],[10,20]]).
        alpha_div = pd.Series([10, 20, 30], name='alpha-div', index=[3, 2, 1])
        md = qiime2.Metadata(pd.DataFrame({'value': ['foo', 'foo', 'bar']},
                             index=[1, 2, 3]))
        with tempfile.TemporaryDirectory() as output_dir:
            alpha_group_significance(output_dir, alpha_div, md)
            jsonp_fp = os.path.join(output_dir, 'category-value.jsonp')
            self.assertTrue(os.path.exists(jsonp_fp))
            jsonp = open(jsonp_fp).read()
            self.assertTrue('"index":["bar (n=1)","foo (n=2)"]' in jsonp)
            self.assertTrue('"data":[[10],[20,30]]' in jsonp)
>>>>>>> 761c8b56
<|MERGE_RESOLUTION|>--- conflicted
+++ resolved
@@ -211,123 +211,7 @@
 
             self.assertTrue('"sampleSize": 3' in open(jsonp_fp).read())
 
-<<<<<<< HEAD
-
-class AlphaGroupSignificanceTests(unittest.TestCase):
-
-    def test_alpha_group_significance(self):
-        alpha_div = pd.Series([2.0, 4.0, 6.0], name='alpha-div',
-                              index=['sample1', 'sample2', 'sample3'])
-        md = qiime2.Metadata(
-            pd.DataFrame({'a or b': ['a', 'b', 'b']},
-                         index=['sample1', 'sample2', 'sample3']))
-
-        with tempfile.TemporaryDirectory() as output_dir:
-            alpha_group_significance(output_dir, alpha_div, md)
-            index_fp = os.path.join(output_dir, 'index.html')
-            self.assertTrue(os.path.exists(index_fp))
-            self.assertTrue(os.path.exists(
-                            os.path.join(output_dir,
-                                         'category-a%20or%20b.jsonp')))
-            self.assertTrue('Kruskal-Wallis (all groups)'
-                            in open(index_fp).read())
-            self.assertTrue('Kruskal-Wallis (pairwise)'
-                            in open(index_fp).read())
-
-    def test_alpha_group_significance_some_numeric(self):
-        alpha_div = pd.Series([2.0, 4.0, 6.0], name='alpha-div',
-                              index=['sample1', 'sample2', 'sample3'])
-        md = qiime2.Metadata(
-            pd.DataFrame({'a or b': ['a', 'b', 'b'],
-                          'bad': ['1.0', '2.0', '3.0']},
-                         index=['sample1', 'sample2', 'sample3']))
-
-        with tempfile.TemporaryDirectory() as output_dir:
-            alpha_group_significance(output_dir, alpha_div, md)
-            index_fp = os.path.join(output_dir, 'index.html')
-            self.assertTrue(os.path.exists(index_fp))
-            self.assertTrue(os.path.exists(
-                            os.path.join(output_dir,
-                                         'category-a%20or%20b.jsonp')))
-            self.assertFalse(os.path.exists(
-                             os.path.join(output_dir,
-                                          'bad-value.jsonp')))
-            self.assertTrue('not categorical:' in open(index_fp).read())
-            self.assertTrue('<strong>bad' in open(index_fp).read())
-
-    def test_alpha_group_significance_one_group_all_unique_values(self):
-        alpha_div = pd.Series([2.0, 4.0, 6.0], name='alpha-div',
-                              index=['sample1', 'sample2', 'sample3'])
-        md = qiime2.Metadata(
-            pd.DataFrame({'a or b': ['a', 'b', 'b'],
-                          'bad': ['x', 'y', 'z']},
-                         index=['sample1', 'sample2', 'sample3']))
-
-        with tempfile.TemporaryDirectory() as output_dir:
-            alpha_group_significance(output_dir, alpha_div, md)
-            index_fp = os.path.join(output_dir, 'index.html')
-            self.assertTrue(os.path.exists(index_fp))
-            self.assertTrue(os.path.exists(
-                            os.path.join(output_dir,
-                                         'category-a%20or%20b.jsonp')))
-            self.assertFalse(os.path.exists(
-                             os.path.join(output_dir,
-                                          'category-bad.jsonp')))
-            self.assertTrue('number of samples' in open(index_fp).read())
-            self.assertTrue('<strong>bad' in open(index_fp).read())
-
-    def test_alpha_group_significance_one_group_single_value(self):
-        alpha_div = pd.Series([2.0, 4.0, 6.0], name='alpha-div',
-                              index=['sample1', 'sample2', 'sample3'])
-        md = qiime2.Metadata(
-            pd.DataFrame({'a or b': ['a', 'b', 'b'],
-                          'bad': ['x', 'x', 'x']},
-                         index=['sample1', 'sample2', 'sample3']))
-
-        with tempfile.TemporaryDirectory() as output_dir:
-            alpha_group_significance(output_dir, alpha_div, md)
-            index_fp = os.path.join(output_dir, 'index.html')
-            self.assertTrue(os.path.exists(index_fp))
-            self.assertTrue(os.path.exists(
-                            os.path.join(output_dir,
-                                         'category-a%20or%20b.jsonp')))
-            self.assertFalse(os.path.exists(
-                             os.path.join(output_dir,
-                                          'category-bad.jsonp')))
-            self.assertTrue('only a single' in open(index_fp).read())
-            self.assertTrue('<strong>bad' in open(index_fp).read())
-
-    def test_alpha_group_significance_KW_value_error(self):
-        alpha_div = pd.Series([2.0, 2.0, 3.0, 2.0], name='alpha-div',
-                              index=['sample1', 'sample2', 'sample3',
-                                     'sample4'])
-        md = qiime2.Metadata(
-            pd.DataFrame({'x': ['a', 'b', 'b', 'c']},
-                         index=['sample1', 'sample2', 'sample3', 'sample4']))
-
-        with tempfile.TemporaryDirectory() as output_dir:
-            alpha_group_significance(output_dir, alpha_div, md)
-            index_fp = os.path.join(output_dir, 'index.html')
-            self.assertTrue(os.path.exists(index_fp))
-            self.assertTrue(os.path.exists(
-                            os.path.join(output_dir,
-                                         'category-x.jsonp')))
-            self.assertTrue('pairwise group comparisons have been omitted'
-                            in open(index_fp).read())
-            self.assertTrue('x:c (n=1) vs x:a (n=1)' in open(index_fp).read())
-
-    def test_alpha_group_significance_numeric_only(self):
-        alpha_div = pd.Series([2.0, 4.0, 6.0], name='alpha-div',
-                              index=['sample1', 'sample2', 'sample3'])
-        md = qiime2.Metadata(
-            pd.DataFrame({'value': ['1.0', '2.0', '3.0']},
-                         index=['sample1', 'sample2', 'sample3']))
-
-        with tempfile.TemporaryDirectory() as output_dir:
-            with self.assertRaisesRegex(ValueError, 'Only numeric'):
-                alpha_group_significance(output_dir, alpha_div, md)
-=======
-    def test_metadata_indexing_alpha_correlation(self):
+    def test_metadata_indexing(self):
         # The idea behind this test is to use integer indices to confirm
         # that the metadata category mapping is joining on labels, not on
         # indices. If it was joining on the index, the metadata would map in
@@ -343,7 +227,122 @@
             self.assertTrue('"index":[3,2,1]' in jsonp)
             self.assertTrue('"data":[[300,10],[200,20],[100,30]]' in jsonp)
 
-    def test_metadata_indexing_alpha_group_significance(self):
+
+class AlphaGroupSignificanceTests(unittest.TestCase):
+
+    def test_alpha_group_significance(self):
+        alpha_div = pd.Series([2.0, 4.0, 6.0], name='alpha-div',
+                              index=['sample1', 'sample2', 'sample3'])
+        md = qiime2.Metadata(
+            pd.DataFrame({'a or b': ['a', 'b', 'b']},
+                         index=['sample1', 'sample2', 'sample3']))
+
+        with tempfile.TemporaryDirectory() as output_dir:
+            alpha_group_significance(output_dir, alpha_div, md)
+            index_fp = os.path.join(output_dir, 'index.html')
+            self.assertTrue(os.path.exists(index_fp))
+            self.assertTrue(os.path.exists(
+                            os.path.join(output_dir,
+                                         'category-a%20or%20b.jsonp')))
+            self.assertTrue('Kruskal-Wallis (all groups)'
+                            in open(index_fp).read())
+            self.assertTrue('Kruskal-Wallis (pairwise)'
+                            in open(index_fp).read())
+
+    def test_alpha_group_significance_some_numeric(self):
+        alpha_div = pd.Series([2.0, 4.0, 6.0], name='alpha-div',
+                              index=['sample1', 'sample2', 'sample3'])
+        md = qiime2.Metadata(
+            pd.DataFrame({'a or b': ['a', 'b', 'b'],
+                          'bad': ['1.0', '2.0', '3.0']},
+                         index=['sample1', 'sample2', 'sample3']))
+
+        with tempfile.TemporaryDirectory() as output_dir:
+            alpha_group_significance(output_dir, alpha_div, md)
+            index_fp = os.path.join(output_dir, 'index.html')
+            self.assertTrue(os.path.exists(index_fp))
+            self.assertTrue(os.path.exists(
+                            os.path.join(output_dir,
+                                         'category-a%20or%20b.jsonp')))
+            self.assertFalse(os.path.exists(
+                             os.path.join(output_dir,
+                                          'bad-value.jsonp')))
+            self.assertTrue('not categorical:' in open(index_fp).read())
+            self.assertTrue('<strong>bad' in open(index_fp).read())
+
+    def test_alpha_group_significance_one_group_all_unique_values(self):
+        alpha_div = pd.Series([2.0, 4.0, 6.0], name='alpha-div',
+                              index=['sample1', 'sample2', 'sample3'])
+        md = qiime2.Metadata(
+            pd.DataFrame({'a or b': ['a', 'b', 'b'],
+                          'bad': ['x', 'y', 'z']},
+                         index=['sample1', 'sample2', 'sample3']))
+
+        with tempfile.TemporaryDirectory() as output_dir:
+            alpha_group_significance(output_dir, alpha_div, md)
+            index_fp = os.path.join(output_dir, 'index.html')
+            self.assertTrue(os.path.exists(index_fp))
+            self.assertTrue(os.path.exists(
+                            os.path.join(output_dir,
+                                         'category-a%20or%20b.jsonp')))
+            self.assertFalse(os.path.exists(
+                             os.path.join(output_dir,
+                                          'category-bad.jsonp')))
+            self.assertTrue('number of samples' in open(index_fp).read())
+            self.assertTrue('<strong>bad' in open(index_fp).read())
+
+    def test_alpha_group_significance_one_group_single_value(self):
+        alpha_div = pd.Series([2.0, 4.0, 6.0], name='alpha-div',
+                              index=['sample1', 'sample2', 'sample3'])
+        md = qiime2.Metadata(
+            pd.DataFrame({'a or b': ['a', 'b', 'b'],
+                          'bad': ['x', 'x', 'x']},
+                         index=['sample1', 'sample2', 'sample3']))
+
+        with tempfile.TemporaryDirectory() as output_dir:
+            alpha_group_significance(output_dir, alpha_div, md)
+            index_fp = os.path.join(output_dir, 'index.html')
+            self.assertTrue(os.path.exists(index_fp))
+            self.assertTrue(os.path.exists(
+                            os.path.join(output_dir,
+                                         'category-a%20or%20b.jsonp')))
+            self.assertFalse(os.path.exists(
+                             os.path.join(output_dir,
+                                          'category-bad.jsonp')))
+            self.assertTrue('only a single' in open(index_fp).read())
+            self.assertTrue('<strong>bad' in open(index_fp).read())
+
+    def test_alpha_group_significance_KW_value_error(self):
+        alpha_div = pd.Series([2.0, 2.0, 3.0, 2.0], name='alpha-div',
+                              index=['sample1', 'sample2', 'sample3',
+                                     'sample4'])
+        md = qiime2.Metadata(
+            pd.DataFrame({'x': ['a', 'b', 'b', 'c']},
+                         index=['sample1', 'sample2', 'sample3', 'sample4']))
+
+        with tempfile.TemporaryDirectory() as output_dir:
+            alpha_group_significance(output_dir, alpha_div, md)
+            index_fp = os.path.join(output_dir, 'index.html')
+            self.assertTrue(os.path.exists(index_fp))
+            self.assertTrue(os.path.exists(
+                            os.path.join(output_dir,
+                                         'category-x.jsonp')))
+            self.assertTrue('pairwise group comparisons have been omitted'
+                            in open(index_fp).read())
+            self.assertTrue('x:c (n=1) vs x:a (n=1)' in open(index_fp).read())
+
+    def test_alpha_group_significance_numeric_only(self):
+        alpha_div = pd.Series([2.0, 4.0, 6.0], name='alpha-div',
+                              index=['sample1', 'sample2', 'sample3'])
+        md = qiime2.Metadata(
+            pd.DataFrame({'value': ['1.0', '2.0', '3.0']},
+                         index=['sample1', 'sample2', 'sample3']))
+
+        with tempfile.TemporaryDirectory() as output_dir:
+            with self.assertRaisesRegex(ValueError, 'Only numeric'):
+                alpha_group_significance(output_dir, alpha_div, md)
+
+    def test_metadata_indexing(self):
         # The idea behind this test is to use integer indices to confirm
         # that the metadata category mapping is joining on labels, not on
         # indices. If it was joining on the index, the metadata would map in
@@ -357,5 +356,4 @@
             self.assertTrue(os.path.exists(jsonp_fp))
             jsonp = open(jsonp_fp).read()
             self.assertTrue('"index":["bar (n=1)","foo (n=2)"]' in jsonp)
-            self.assertTrue('"data":[[10],[20,30]]' in jsonp)
->>>>>>> 761c8b56
+            self.assertTrue('"data":[[10],[20,30]]' in jsonp)