# ----------------------------------------------------------------------------
# Copyright (c) 2016--, QIIME development team.
#
# Distributed under the terms of the Modified BSD License.
#
# The full license is in the file LICENSE, distributed with this software.
# ----------------------------------------------------------------------------

<<<<<<< HEAD
from ._alpha import alpha, alpha_phylogenetic, alpha_group_significance
from ._beta import beta, beta_phylogenetic, bioenv
=======
from ._alpha import alpha, alpha_phylogenetic, alpha_compare, alpha_correlation
from ._beta import beta, beta_phylogenetic, bioenv, beta_group_significance
>>>>>>> 96616f9b
from ._ordination import pcoa

__version__ = "0.0.2"

__all__ = ['beta', 'beta_phylogenetic', 'alpha', 'alpha_phylogenetic', 'pcoa',
<<<<<<< HEAD
           'alpha_group_significance', 'bioenv']
=======
           'alpha_compare', 'bioenv', 'beta_group_significance',
           'alpha_correlation']
>>>>>>> 96616f9b
<|MERGE_RESOLUTION|>--- conflicted
+++ resolved
@@ -6,21 +6,13 @@
 # The full license is in the file LICENSE, distributed with this software.
 # ----------------------------------------------------------------------------
 
-<<<<<<< HEAD
-from ._alpha import alpha, alpha_phylogenetic, alpha_group_significance
-from ._beta import beta, beta_phylogenetic, bioenv
-=======
-from ._alpha import alpha, alpha_phylogenetic, alpha_compare, alpha_correlation
+from ._alpha import (alpha, alpha_phylogenetic, alpha_group_significance,
+                     alpha_correlation)
 from ._beta import beta, beta_phylogenetic, bioenv, beta_group_significance
->>>>>>> 96616f9b
 from ._ordination import pcoa
 
 __version__ = "0.0.2"
 
 __all__ = ['beta', 'beta_phylogenetic', 'alpha', 'alpha_phylogenetic', 'pcoa',
-<<<<<<< HEAD
-           'alpha_group_significance', 'bioenv']
-=======
-           'alpha_compare', 'bioenv', 'beta_group_significance',
-           'alpha_correlation']
->>>>>>> 96616f9b
+           'alpha_group_significance', 'bioenv', 'beta_group_significance',
+           'alpha_correlation']