# ----------------------------------------------------------------------------
# Copyright (c) 2016-2017, QIIME 2 development team.
#
# Distributed under the terms of the Modified BSD License.
#
# The full license is in the file LICENSE, distributed with this software.
# ----------------------------------------------------------------------------

from qiime2.plugin import (Plugin, Str, Properties, MetadataCategory, Choices,
<<<<<<< HEAD
                           Metadata, Int, Bool, Range, Float, Set)
=======
                           Metadata, Int, Bool, Range, Float, Visualization)
>>>>>>> 80a20895

import q2_diversity
from q2_diversity import _alpha as alpha
from q2_diversity import _beta as beta
from q2_types.feature_table import FeatureTable, Frequency
from q2_types.distance_matrix import DistanceMatrix
from q2_types.sample_data import AlphaDiversity, SampleData
from q2_types.tree import Phylogeny, Rooted
from q2_types.ordination import PCoAResults


sklearn_n_jobs_description = (
    'The number of jobs to use for the computation. This works by breaking '
    'down the pairwise matrix into n_jobs even slices and computing them in '
    'parallel. If -1 all CPUs are used. If 1 is given, no parallel computing '
    'code is used at all, which is useful for debugging. For n_jobs below -1, '
    '(n_cpus + 1 + n_jobs) are used. Thus for n_jobs = -2, all CPUs but one '
    'are used. (Description from sklearn.metrics.pairwise_distances)'
)


plugin = Plugin(
    name='diversity',
    version=q2_diversity.__version__,
    website='https://github.com/qiime2/q2-diversity',
    package='q2_diversity',
    description=('This QIIME 2 plugin supports metrics for calculating '
                 'and exploring community alpha and beta diversity through '
                 'statistics and visualizations in the context of sample '
                 'metadata.'),
    short_description='Plugin for exploring community diversity.',
    citation_text=('Unweighted UniFrac: '
                   'Lozupone and Knight 2005 Appl Environ Microbiol; DOI: '
                   '10.1128/AEM.71.12.8228-8235.2005.\n'
                   'Weighted UniFrac: '
                   'Lozupone et al. 2007 Appl Environ Microbiol; DOI: '
                   '10.1128/AEM.01996-06.\n'
                   'Variance adjusted UniFrac: '
                   'Chang et al. BMC Bioinformatics 2011 '
                   'https://doi.org/10.1186/1471-2105-12-118.\n'
                   'Generalized UniFrac: '
                   'Chen et al. 2012 Bioinformatics; DOI: '
                   '10.1093/bioinformatics/bts342')
)

plugin.methods.register_function(
    function=q2_diversity.beta_phylogenetic,
    inputs={'table': FeatureTable[Frequency],
            'phylogeny': Phylogeny[Rooted]},
    parameters={'metric': Str % Choices(beta.phylogenetic_metrics()),
                'n_jobs': Int % Range(1, None)},
    outputs=[('distance_matrix', DistanceMatrix % Properties('phylogenetic'))],
    input_descriptions={
        'table': ('The feature table containing the samples over which beta '
                  'diversity should be computed.'),
        'phylogeny': ('Phylogenetic tree containing tip identifiers that '
                      'correspond to the feature identifiers in the table. '
                      'This tree can contain tip ids that are not present in '
                      'the table, but all feature ids in the table must be '
                      'present in this tree.')
    },
    parameter_descriptions={
        'metric': 'The beta diversity metric to be computed.',
        'n_jobs': '[Excluding weighted_unifrac] - %s' %
                  sklearn_n_jobs_description
    },
    output_descriptions={'distance_matrix': 'The resulting distance matrix.'},
    name='Beta diversity (phylogenetic)',
    description=("Computes a user-specified phylogenetic beta diversity metric"
                 " for all pairs of samples in a feature table.")
)


plugin.methods.register_function(
    function=q2_diversity.beta_phylogenetic_alt,
    inputs={'table': FeatureTable[Frequency],
            'phylogeny': Phylogeny[Rooted]},
    parameters={'metric': Str % Choices(beta.phylogenetic_metrics_alt_dict()),
                'n_jobs': Int,
                'variance_adjusted': Bool,
                'alpha': Float % Range(0, 1, inclusive_end=True),
                'bypass_tips': Bool},
    outputs=[('distance_matrix', DistanceMatrix % Properties('phylogenetic'))],
    input_descriptions={
        'table': ('The feature table containing the samples over which beta '
                  'diversity should be computed.'),
        'phylogeny': ('Phylogenetic tree containing tip identifiers that '
                      'correspond to the feature identifiers in the table. '
                      'This tree can contain tip ids that are not present in '
                      'the table, but all feature ids in the table must be '
                      'present in this tree.')
    },
    parameter_descriptions={
        'metric': 'The beta diversity metric to be computed.',
        'n_jobs': 'The number of workers to use.',
        'variance_adjusted': ('Perform variance adjustment based on Chang et '
                              'al. BMC Bioinformatics 2011. Weights distances '
                              'based on the proportion of the relative '
                              'abundance represented between the samples at a'
                              ' given node under evaluation.'),
        'alpha': ('This parameter is only used when the choice of metric is '
                  'generalized_unifrac. The value of alpha controls importance'
                  ' of sample proportions. 1.0 is weighted normalized UniFrac.'
                  ' 0.0 is close to unweighted UniFrac, but only if the sample'
                  ' proportions are dichotomized.'),
        'bypass_tips': ('In a bifurcating tree, the tips make up about 50% of '
                        'the nodes in a tree. By ignoring them, specificity '
                        'can be traded for reduced compute time. This has the'
                        ' effect of collapsing the phylogeny, and is analogous'
                        ' (in concept) to moving from 99% to 97% OTUs')
    },
    output_descriptions={'distance_matrix': 'The resulting distance matrix.'},
    name='Beta diversity (phylogenetic) - High Performance Computation',
    description=("Computes a user-specified phylogenetic beta diversity metric"
                 " for all pairs of samples in a feature table. This "
                 "implementation is recommended for large datasets, otherwise "
                 "the results are identical to beta_phylogenetic.\n\n"
                 "This method is an implementation of the Strided State "
                 "UniFrac algorithm. Multiple variants of the UniFrac metric "
                 "are available, including Generalized UniFrac (Chen et al. "
                 "2012), Variance Adjusted UniFrac (Chang et al. 2011), "
                 "as well as Weighted normalized and unnormalized UniFrac "
                 "(Lozupone et al. 2007) and unweighted UniFrac "
                 "(Lozupone et al. 2005)")
)


plugin.methods.register_function(
    function=q2_diversity.beta,
    inputs={'table': FeatureTable[Frequency]},
    parameters={'metric': Str % Choices(beta.non_phylogenetic_metrics()),
                'n_jobs': Int},
    outputs=[('distance_matrix', DistanceMatrix)],
    input_descriptions={
        'table': ('The feature table containing the samples over which beta '
                  'diversity should be computed.')
    },
    parameter_descriptions={
        'metric': 'The beta diversity metric to be computed.',
        'n_jobs': sklearn_n_jobs_description
    },
    output_descriptions={'distance_matrix': 'The resulting distance matrix.'},
    name='Beta diversity',
    description=("Computes a user-specified beta diversity metric for all "
                 "pairs of samples in a feature table.")
)

plugin.methods.register_function(
    function=q2_diversity.alpha_phylogenetic,
    inputs={'table': FeatureTable[Frequency],
            'phylogeny': Phylogeny[Rooted]},
    parameters={'metric': Str % Choices(alpha.phylogenetic_metrics())},
    outputs=[('alpha_diversity',
              SampleData[AlphaDiversity] % Properties('phylogenetic'))],
    input_descriptions={
        'table': ('The feature table containing the samples for which alpha '
                  'diversity should be computed.'),
        'phylogeny': ('Phylogenetic tree containing tip identifiers that '
                      'correspond to the feature identifiers in the table. '
                      'This tree can contain tip ids that are not present in '
                      'the table, but all feature ids in the table must be '
                      'present in this tree.')
    },
    parameter_descriptions={
        'metric': 'The alpha diversity metric to be computed.'
    },
    output_descriptions={
        'alpha_diversity': 'Vector containing per-sample alpha diversities.'
    },
    name='Alpha diversity (phylogenetic)',
    description=("Computes a user-specified phylogenetic alpha diversity "
                 "metric for all samples in a feature table.")
)

plugin.methods.register_function(
    function=q2_diversity.alpha,
    inputs={'table': FeatureTable[Frequency]},
    parameters={'metric': Str % Choices(alpha.non_phylogenetic_metrics())},
    outputs=[('alpha_diversity', SampleData[AlphaDiversity])],
    input_descriptions={
        'table': ('The feature table containing the samples for which alpha '
                  'diversity should be computed.')
    },
    parameter_descriptions={
        'metric': 'The alpha diversity metric to be computed.'
    },
    output_descriptions={
        'alpha_diversity': 'Vector containing per-sample alpha diversities.'
    },
    name='Alpha diversity',
    description=("Computes a user-specified alpha diversity metric for all "
                 "samples in a feature table.")
)

plugin.methods.register_function(
    function=q2_diversity.pcoa,
    inputs={'distance_matrix': DistanceMatrix},
    parameters={},
    outputs=[('pcoa', PCoAResults)],
    input_descriptions={
        'distance_matrix': ('The distance matrix on which PCoA should be '
                            'computed.')
    },
    parameter_descriptions={},
    output_descriptions={'pcoa': 'The resulting PCoA matrix.'},
    name='Principal Coordinate Analysis',
    description=("Apply principal coordinate analysis.")
)

plugin.pipelines.register_function(
    function=q2_diversity.core_metrics_phylogenetic,
    inputs={
        'table': FeatureTable[Frequency],
        'phylogeny': Phylogeny[Rooted]
    },
    parameters={
        'sampling_depth': Int % Range(1, None),
        'metadata': Metadata,
        'n_jobs': Int % Range(0, None),
    },
    outputs=[
        ('rarefied_table', FeatureTable[Frequency]),
        ('faith_pd_vector', SampleData[AlphaDiversity]),
        ('observed_otus_vector', SampleData[AlphaDiversity]),
        ('shannon_vector', SampleData[AlphaDiversity]),
        ('evenness_vector', SampleData[AlphaDiversity]),
        ('unweighted_unifrac_distance_matrix', DistanceMatrix),
        ('weighted_unifrac_distance_matrix', DistanceMatrix),
        ('jaccard_distance_matrix', DistanceMatrix),
        ('bray_curtis_distance_matrix', DistanceMatrix),
        ('unweighted_unifrac_pcoa_results', PCoAResults),
        ('weighted_unifrac_pcoa_results', PCoAResults),
        ('jaccard_pcoa_results', PCoAResults),
        ('bray_curtis_pcoa_results', PCoAResults),
        ('unweighted_unifrac_emperor', Visualization),
        ('weighted_unifrac_emperor', Visualization),
        ('jaccard_emperor', Visualization),
        ('bray_curtis_emperor', Visualization),
    ],
    input_descriptions={
        'table': 'The feature table containing the samples over which '
                 'diversity metrics should be computed.',
        'phylogeny': 'Phylogenetic tree containing tip identifiers that '
                     'correspond to the feature identifiers in the table. '
                     'This tree can contain tip ids that are not present in '
                     'the table, but all feature ids in the table must be '
                     'present in this tree.'
    },
    parameter_descriptions={
        'sampling_depth': 'The total frequency that each sample should be '
                          'rarefied to prior to computing diversity metrics.',
        'metadata': 'The sample metadata to use in the emperor plots.',
        'n_jobs': '[beta/beta-phylogenetic methods only, excluding weighted_'
                  'unifrac] - %s' % sklearn_n_jobs_description
    },
    output_descriptions={
        'rarefied_table': 'The resulting rarefied feature table.',
        'faith_pd_vector': 'Vector of Faith PD values by sample.',
        'observed_otus_vector': 'Vector of Observed OTUs values by sample.',
        'shannon_vector': 'Vector of Shannon diversity values by sample.',
        'evenness_vector': 'Vector of Pielou\'s evenness values by sample.',
        'unweighted_unifrac_distance_matrix':
            'Matrix of unweighted UniFrac distances between pairs of samples.',
        'weighted_unifrac_distance_matrix':
            'Matrix of weighted UniFrac distances between pairs of samples.',
        'jaccard_distance_matrix':
            'Matrix of Jaccard distances between pairs of samples.',
        'bray_curtis_distance_matrix':
            'Matrix of Bray-Curtis distances between pairs of samples.',
        'unweighted_unifrac_pcoa_results':
            'PCoA matrix computed from unweighted UniFrac distances between '
            'samples.',
        'weighted_unifrac_pcoa_results':
            'PCoA matrix computed from weighted UniFrac distances between '
            'samples.',
        'jaccard_pcoa_results':
            'PCoA matrix computed from Jaccard distances between '
            'samples.',
        'bray_curtis_pcoa_results':
            'PCoA matrix computed from Bray-Curtis distances between '
            'samples.',
        'unweighted_unifrac_emperor':
            'Emperor plot of the PCoA matrix computed from unweighted'
            ' UniFrac.',
        'weighted_unifrac_emperor':
            'Emperor plot of the PCoA matrix computed from weighted UniFrac.',
        'jaccard_emperor':
            'Emperor plot of the PCoA matrix computed from Jaccard.',
        'bray_curtis_emperor':
            'Emperor plot of the PCoA matrix computed from Bray-Curtis.',
    },
    name='Core diversity metrics (phylogenetic and non-phylogenetic)',
    description="Applies a collection of diversity metrics (both "
                "phylogenetic and non-phylogenetic) to a feature table.",
)

plugin.pipelines.register_function(
    function=q2_diversity.core_metrics,
    inputs={
        'table': FeatureTable[Frequency],
    },
    parameters={
        'sampling_depth': Int % Range(1, None),
        'metadata': Metadata,
        'n_jobs': Int % Range(0, None),
    },
    outputs=[
        ('rarefied_table', FeatureTable[Frequency]),
        ('observed_otus_vector', SampleData[AlphaDiversity]),
        ('shannon_vector', SampleData[AlphaDiversity]),
        ('evenness_vector', SampleData[AlphaDiversity]),
        ('jaccard_distance_matrix', DistanceMatrix),
        ('bray_curtis_distance_matrix', DistanceMatrix),
        ('jaccard_pcoa_results', PCoAResults),
        ('bray_curtis_pcoa_results', PCoAResults),
        ('jaccard_emperor', Visualization),
        ('bray_curtis_emperor', Visualization),
    ],
    input_descriptions={
        'table': 'The feature table containing the samples over which '
                 'diversity metrics should be computed.',
    },
    parameter_descriptions={
        'sampling_depth': 'The total frequency that each sample should be '
                          'rarefied to prior to computing diversity metrics.',
        'metadata': 'The sample metadata to use in the emperor plots.',
        'n_jobs': '[beta methods only] - %s' % sklearn_n_jobs_description
    },
    output_descriptions={
        'rarefied_table': 'The resulting rarefied feature table.',
        'observed_otus_vector': 'Vector of Observed OTUs values by sample.',
        'shannon_vector': 'Vector of Shannon diversity values by sample.',
        'evenness_vector': 'Vector of Pielou\'s evenness values by sample.',
        'jaccard_distance_matrix':
            'Matrix of Jaccard distances between pairs of samples.',
        'bray_curtis_distance_matrix':
            'Matrix of Bray-Curtis distances between pairs of samples.',
        'jaccard_pcoa_results':
            'PCoA matrix computed from Jaccard distances between samples.',
        'bray_curtis_pcoa_results':
            'PCoA matrix computed from Bray-Curtis distances between samples.',
        'jaccard_emperor':
            'Emperor plot of the PCoA matrix computed from Jaccard.',
        'bray_curtis_emperor':
            'Emperor plot of the PCoA matrix computed from Bray-Curtis.',
    },
    name='Core diversity metrics (non-phylogenetic)',
    description=("Applies a collection of diversity metrics "
                 "(non-phylogenetic) to a feature table."),
)

plugin.methods.register_function(
    function=q2_diversity.filter_distance_matrix,
    inputs={
        'distance_matrix': DistanceMatrix
    },
    parameters={
        'metadata': Metadata,
        'where': Str,
        'exclude_ids': Bool
    },
    outputs=[
        ('filtered_distance_matrix', DistanceMatrix)
    ],
    name="Filter samples from a distance matrix.",
    description="Filter samples from a distance matrix, retaining only the "
                "samples matching search criteria specified by "
                "`metadata` and `where` parameters (or retaining only the "
                "samples not matching that criteria, if `exclude_ids` is "
                "True). See the filtering tutorial on "
                "https://docs.qiime2.org for additional details.",
    input_descriptions={
        'distance_matrix': 'Distance matrix to filter by sample.'
    },
    parameter_descriptions={
        'metadata': 'Sample metadata used with `where` parameter when '
                    'selecting samples to retain, or with `exclude_ids` '
                    'when selecting samples to discard.',
        'where': 'SQLite WHERE clause specifying sample metadata criteria '
                 'that must be met to be included in the filtered distance '
                 'matrix. If not provided, all samples in `metadata` that are '
                 'also in the input distance matrix will be retained.',
        'exclude_ids': 'If `True`, the samples selected by `metadata` or '
                       '`where` parameters will be excluded from the filtered '
                       'distance matrix instead of being retained.'
    },
    output_descriptions={
        'filtered_distance_matrix': 'Distance matrix filtered to include '
                                    'samples matching search criteria'
    }
)

plugin.visualizers.register_function(
    function=q2_diversity.alpha_group_significance,
    inputs={'alpha_diversity': SampleData[AlphaDiversity]},
    parameters={'metadata': Metadata},
    input_descriptions={
        'alpha_diversity': 'Vector of alpha diversity values by sample.'
    },
    parameter_descriptions={
        'metadata': 'The sample metadata.'
    },
    name='Alpha diversity comparisons',
    description=("Visually and statistically compare groups of alpha diversity"
                 " values.")
)

plugin.visualizers.register_function(
    function=q2_diversity.bioenv,
    inputs={'distance_matrix': DistanceMatrix},
    parameters={'metadata': Metadata},
    input_descriptions={
        'distance_matrix': 'Matrix of distances between pairs of samples.'
    },
    parameter_descriptions={
        'metadata': 'The sample metadata.'
    },
    name='bioenv',
    description=("Find the subsets of variables in metadata whose Euclidean "
                 "distances are maximally rank-correlated with distance "
                 "matrix. All numeric variables in metadata will be "
                 "considered, and samples which are missing data will be "
                 "dropped. The output visualization will indicate how many "
                 "samples were dropped due to missing data, if any were "
                 "dropped.")
)

beta_group_significance_methods = \
    list(q2_diversity._beta._visualizer._beta_group_significance_fns)

plugin.visualizers.register_function(
    function=q2_diversity.beta_group_significance,
    inputs={'distance_matrix': DistanceMatrix},
    parameters={'method': Str % Choices(beta_group_significance_methods),
                'permutations': Int,
                'metadata': MetadataCategory,
                'pairwise': Bool},
    input_descriptions={
        'distance_matrix': 'Matrix of distances between pairs of samples.'
    },
    parameter_descriptions={
        'method': 'The group significance test to be applied.',
        'permutations': ('The number of permutations to be run when computing '
                         'p-values.'),
        'metadata': 'The sample metadata.',
        'pairwise': ('Perform pairwise tests between all pairs of groups '
                     'in addition to the test across all groups. '
                     'This can be very slow if there are a lot of groups '
                     'in the category.')
    },
    name='Beta diversity group significance',
    description=('Determine whether groups of samples are significantly '
                 'different from one another using a permutation-based '
                 'statistical test.')
)

beta_correlation_methods = ['spearman', 'pearson']

plugin.visualizers.register_function(
    function=q2_diversity.beta_correlation,
    inputs={'distance_matrix': DistanceMatrix},
    parameters={'metadata': MetadataCategory,
                'permutations': Int,
                'method': Str % Choices(beta_correlation_methods)},
    name=('Beta diversity correlation'),
    description=('Apply a two-sided Mantel test to identify correlation '
                 'between the distance matrix and a numeric sample metadata '
                 'category. Sample metadata pairwise distances are computed '
                 'as the Euclidean distance between each pair of samples in '
                 'the metadata category.'),
    input_descriptions={
        'distance_matrix': 'Matrix of distances between pairs of samples.'
    },
    parameter_descriptions={
        'method': 'The correlation test to be applied in the Mantel test.',
        'permutations': ('The number of permutations to be run when computing '
                         'p-values.'),
        'metadata': 'The sample metadata.',
    },
)


alpha_correlation_methods = \
    list(q2_diversity._alpha._visualizer._alpha_correlation_fns)

plugin.visualizers.register_function(
    function=q2_diversity.alpha_correlation,
    inputs={'alpha_diversity': SampleData[AlphaDiversity]},
    parameters={'method': Str % Choices(alpha_correlation_methods),
                'metadata': Metadata},
    input_descriptions={
        'alpha_diversity': 'Vector of alpha diversity values by sample.'
    },
    parameter_descriptions={
        'method': 'The correlation test to be applied.',
        'metadata': 'The sample metadata.'
    },
    name='Alpha diversity correlation',
    description=('Determine whether numeric sample metadata category is '
                 'correlated with alpha diversity.')
)

_metric_set = Set[Str % Choices(alpha.alpha_rarefaction_supported_metrics)]
plugin.visualizers.register_function(
    function=q2_diversity.alpha_rarefaction,
    inputs={'table': FeatureTable[Frequency],
            'phylogeny': Phylogeny[Rooted]},
    parameters={'metrics': _metric_set,
                'metadata': Metadata,
                'min_depth': Int % Range(1, None),
                'max_depth': Int % Range(1, None),
                'steps': Int % Range(2, None),
                'iterations': Int % Range(1, None)},
    input_descriptions={
        'table': 'Feature table to compute rarefaction curves from.',
        'phylogeny': 'Optional phylogeny for phylogenetic metrics.',
    },
    parameter_descriptions={
        'metrics': ('The metrics to be measured. By default computes '
                    'observed_otus, shannon, and if phylogeny is '
                    'provided, faith_pd.'),
        'metadata': 'The sample metadata.',
        'min_depth': 'The minimum rarefaction depth.',
        'max_depth': ('The maximum rarefaction depth. '
                      'Must be greater than min_depth.'),
        'steps': ('The number of rarefaction depths to include '
                  'between min_depth and max_depth.'),
        'iterations': ('The number of rarefied feature tables to '
                       'compute at each step.'),
    },
    name='Alpha rarefaction curves',
    description=('Generate interactive alpha rarefaction curves by computing '
                 'rarefactions between `min_depth` and `max_depth`. The '
                 'number of intermediate depths to compute is controlled by '
                 'the `steps` parameter, with n `iterations` being computed '
                 'at each rarefaction depth. If sample metadata is provided, '
                 'samples may be grouped based on distinct values within a '
                 'metadata column.'),
)

_beta_rarefaction_color_schemes = [
    'BrBG', 'BrBG_r', 'PRGn', 'PRGn_r', 'PiYG', 'PiYG_r',
    'PuOr', 'PuOr_r', 'RdBu', 'RdBu_r', 'RdGy', 'RdGy_r',
    'RdYlBu', 'RdYlBu_r', 'RdYlGn', 'RdYlGn_r']

plugin.visualizers.register_function(
    function=q2_diversity._beta._visualizer.beta_rarefaction,
    inputs={
        'table': FeatureTable[Frequency],
        'phylogeny': Phylogeny[Rooted]},
    parameters={
        'metric': Str % Choices(beta.all_metrics()),
        'sampling_depth': Int % Range(1, None),
        # Need at least two iterations to do a comparison.
        'iterations': Int % Range(2, None),
        'correlation_method': Str % Choices({'spearman', 'pearson'}),
        'color_scheme': Str % Choices(_beta_rarefaction_color_schemes)
    },
    input_descriptions={
        'table': 'Feature table upon which to perform beta diversity '
                 'rarefaction analyses.',
        'phylogeny': 'Phylogenetic tree containing tip identifiers that '
                     'correspond to the feature identifiers in the table. '
                     'This tree can contain tip ids that are not present in '
                     'the table, but all feature ids in the table must be '
                     'present in this tree. [required for phylogenetic '
                     'metrics]'
    },
    parameter_descriptions={
        'metric': 'The beta diversity metric to be computed.',
        'sampling_depth': 'The total frequency that each sample should be '
                          'rarefied to prior to computing diversity '
                          'metrics.',
        'iterations': 'Number of times to rarefy the feature table at a given '
                      'sampling depth.',
        'correlation_method': 'The Mantel correlation test to be applied when '
                              'computing correlation between beta diversity '
                              'distance matrices.',
        'color_scheme': 'The matplotlib color scheme to generate the heatmap '
                        'with.',
    },
    name='Beta diversity rarefaction',
    description='Repeatedly rarefy a feature table to compare beta diversity '
                'results across and within rarefaction depths.\n\n'
                'This visualizer provides a heatmap showing the correlation '
                'between beta diversity distance matrices computed by '
                'repeatedly rarefying at a given sampling depth.\n\n'
                'Note: currently only a single sampling depth is supported. A '
                'range of sampling depths (e.g. similar to '
                '`alpha_rarefaction`) will be supported in the future to '
                'allow comparison between sampling depths. Additional '
                'visualizations will be supported, such as Emperor plots and '
                'UPGMA trees.'
)<|MERGE_RESOLUTION|>--- conflicted
+++ resolved
@@ -7,11 +7,8 @@
 # ----------------------------------------------------------------------------
 
 from qiime2.plugin import (Plugin, Str, Properties, MetadataCategory, Choices,
-<<<<<<< HEAD
-                           Metadata, Int, Bool, Range, Float, Set)
-=======
-                           Metadata, Int, Bool, Range, Float, Visualization)
->>>>>>> 80a20895
+                           Metadata, Int, Bool, Range, Float, Set, 
+                           Visualization)
 
 import q2_diversity
 from q2_diversity import _alpha as alpha
