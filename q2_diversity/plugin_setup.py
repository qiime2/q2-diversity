--- conflicted
+++ resolved
@@ -370,42 +370,6 @@
                  'correlated with alpha diversity.')
 )
 
-<<<<<<< HEAD
-color_schemes = [
-    'BrBG', 'BrBG_r', 'PRGn', 'PRGn_r', 'PiYG', 'PiYG_r',
-    'PuOr', 'PuOr_r', 'RdBu', 'RdBu_r', 'RdGy', 'RdGy_r',
-    'RdYlBu', 'RdYlBu_r', 'RdYlGn', 'RdYlGn_r']
-
-plugin.visualizers.register_function(
-    function=q2_diversity._beta._visualizer.beta_rarefaction,
-    inputs={'table': FeatureTable[Frequency], 'phylogeny': Phylogeny[Rooted]},
-    parameters={'sampling_depth': Int % Range(1, None),
-                'metric': Str % Choices(beta.all_metrics()),
-                'num_iterations': Int % Range(1, None),
-                'color_scheme': Str % Choices(color_schemes),
-                'method': Str % Choices(beta_correlation_methods)},
-    input_descriptions={
-        'table': ('The feature table containing the samples over which '
-                  'jacknife comparison should be computed.'),
-        'phylogeny': ('Phylogenetic tree containing tip identifiers that '
-                      'correspond to the feature identifiers in the table. '
-                      'This tree can contain tip ids that are not present in '
-                      'the table, but all feature ids in the table must be '
-                      'present in this tree.')
-    },
-    parameter_descriptions={
-        'sampling_depth': ('The total frequency that each sample should be '
-                           'rarefied to prior to computing diversity '
-                           'metrics.'),
-        'metric': 'The beta diversity metric to be computed.',
-        'num_iterations': 'Number of rarefied tables to be created.',
-        'color_scheme': ('The matplotlib color scheme to generate the '
-                         'heatmap with.'),
-        'method': 'The correlation test to be applied.',
-    },
-    name='Beta rarefaction comparison',
-    description='Performs jacknife comparison upon FeatureTable.'
-=======
 plugin.visualizers.register_function(
     function=q2_diversity.alpha_rarefaction,
     inputs={'table': FeatureTable[Frequency],
@@ -442,5 +406,40 @@
                  'at each rarefaction depth. If sample metadata is provided, '
                  'samples may be grouped based on distinct values within a '
                  'metadata column.'),
->>>>>>> 165a1ffc
+)
+
+color_schemes = [
+    'BrBG', 'BrBG_r', 'PRGn', 'PRGn_r', 'PiYG', 'PiYG_r',
+    'PuOr', 'PuOr_r', 'RdBu', 'RdBu_r', 'RdGy', 'RdGy_r',
+    'RdYlBu', 'RdYlBu_r', 'RdYlGn', 'RdYlGn_r']
+
+plugin.visualizers.register_function(
+    function=q2_diversity._beta._visualizer.beta_rarefaction,
+    inputs={'table': FeatureTable[Frequency], 'phylogeny': Phylogeny[Rooted]},
+    parameters={'sampling_depth': Int % Range(1, None),
+                'metric': Str % Choices(beta.all_metrics()),
+                'num_iterations': Int % Range(1, None),
+                'color_scheme': Str % Choices(color_schemes),
+                'method': Str % Choices(beta_correlation_methods)},
+    input_descriptions={
+        'table': ('The feature table containing the samples over which '
+                  'jacknife comparison should be computed.'),
+        'phylogeny': ('Phylogenetic tree containing tip identifiers that '
+                      'correspond to the feature identifiers in the table. '
+                      'This tree can contain tip ids that are not present in '
+                      'the table, but all feature ids in the table must be '
+                      'present in this tree.')
+    },
+    parameter_descriptions={
+        'sampling_depth': ('The total frequency that each sample should be '
+                           'rarefied to prior to computing diversity '
+                           'metrics.'),
+        'metric': 'The beta diversity metric to be computed.',
+        'num_iterations': 'Number of rarefied tables to be created.',
+        'color_scheme': ('The matplotlib color scheme to generate the '
+                         'heatmap with.'),
+        'method': 'The correlation test to be applied.',
+    },
+    name='Beta rarefaction comparison',
+    description='Performs jacknife comparison upon FeatureTable.'
 )